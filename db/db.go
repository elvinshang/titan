package db

import (
	"context"
	"errors"
	"fmt"
	"strconv"

	"gitlab.meitu.com/platform/thanos/db/store"
)

var (
	// IsErrNotFound returns true if the key is not found, otherwise return false
	IsErrNotFound = store.IsErrNotFound
	// IsRetryableError returns true if the error is temporary and can be retried
	IsRetryableError = store.IsRetryableError

	// ErrTxnAlreadyBegin indicates that db is in a transaction now, you should not begin again
	ErrTxnAlreadyBegin = errors.New("transaction has already been begun")
	// ErrTxnNotBegin indicates that db is not in a transaction, and can not be commited or rollbacked
	ErrTxnNotBegin = errors.New("transaction dose not begin")
	// ErrTypeMismatch indicates object type of key is not as expect
	ErrTypeMismatch = errors.New("type mismatch")
	// ErrKeyNotFound key not exist
	ErrKeyNotFound = errors.New("key not found")
	// ErrPrecision list index reach precision limitatin
	ErrPrecision = errors.New("list reaches precision limitation, rebalance now")

	ErrTxnNil           = errors.New("txn is nil")
	ErrOutOfRange       = errors.New("error index/offset out of range")
	ErrInvalidLength    = errors.New("error data length is invalid for unmarshaler")
	ErrEncodingMismatch = errors.New("error object encoding type")
	ErrInternal         = errors.New("error tikv internal")
<<<<<<< HEAD
=======

	// IsErrNotFound returns true if the key is not found, otherwise return false
	IsErrNotFound = store.IsErrNotFound
	// IsRetryableError returns true if the error is temporary and can be retried
	IsRetryableError = store.IsRetryableError
>>>>>>> 3cb3a412
)

type Iterator store.Iterator

<<<<<<< HEAD
=======
// IsOutOfRange return if error is ErrOutOfRange
func IsOutOfRange(err error) bool { return err == ErrOutOfRange }

// IsErrObjectType returns true if the key is type error , otherwise return false
func IsErrObjectType(err error) bool { return err == ErrTypeMismatch }

>>>>>>> 3cb3a412
// BatchGetValues issue batch requests to get values
func BatchGetValues(txn *Transaction, keys [][]byte) ([][]byte, error) {
	return store.BatchGetValues(txn.t, keys)
}

type DBID byte

func (id DBID) String() string {
	return fmt.Sprintf("%03d", id)
}
func (id DBID) Bytes() []byte {
	return []byte(id.String())
}
func toDBID(v []byte) DBID {
	id, _ := strconv.Atoi(string(v))
	return DBID(id)
}

// DB is a redis compatible data structure storage
type DB struct {
	Namespace string
	ID        DBID
	kv        *RedisStore
}

type RedisStore struct {
	store.Storage
}

func Open(addr string) (*RedisStore, error) {
	s, err := store.Open(addr)
	if err != nil {
		return nil, err
	}
	rs := &RedisStore{s}
	go StartGC(rs)
	go StartExpire(rs)

	return rs, nil
}

func (rds *RedisStore) DB(namesapce string, id int) *DB {
	return &DB{Namespace: namesapce, ID: DBID(id), kv: rds}
}

func (rds *RedisStore) Close() error {
	return rds.Close()
}

// Transaction is the interface of store tranaction
type Transaction struct {
	t  store.Transaction
	db *DB
}

// Begin a transaction
func (db *DB) Begin() (*Transaction, error) {
	txn, err := db.kv.Begin()
	if err != nil {
		return nil, err
	}
	return &Transaction{t: txn, db: db}, nil
}

// Commit a transaction
func (txn *Transaction) Commit(ctx context.Context) error {
	return txn.t.Commit(ctx)
}

// Rollback a transaction
func (txn *Transaction) Rollback() error {
	return txn.t.Rollback()
}

// List return a list object, a new list is created if the key dose not exist.
func (txn *Transaction) List(key []byte) (*LList, error) {
	return GetLList(txn, key)
}

// List return a list object, a new list is created if the key dose not exist.
func (txn *Transaction) ZList(key []byte) (ZList, error) {
	return GetZList(txn, key)
}

// String return a string object
func (txn *Transaction) String(key []byte) (*String, error) {
	return GetString(txn, key)
}

func (txn *Transaction) Kv() *Kv {
	return GetKv(txn)
}

func (txn *Transaction) Hash(key []byte) (*Hash, error) {
	return GetHash(txn, key)
}

// Set returns a set object
func (txn *Transaction) Set(key []byte) (*Set, error) {
	return GetSet(txn, key)
}

// LockKeys tries to lock the entries with the keys in KV store.
func (txn *Transaction) LockKeys(keys ...[]byte) error {
	return store.LockKeys(txn.t, keys)
}

func MetaKey(db *DB, key []byte) []byte {
	var mkey []byte
	mkey = append(mkey, []byte(db.Namespace)...)
	mkey = append(mkey, ':')
	mkey = append(mkey, db.ID.Bytes()...)
	mkey = append(mkey, ':', 'M', ':')
	mkey = append(mkey, key...)
	return mkey
}
func DataKey(db *DB, key []byte) []byte {
	var dkey []byte
	dkey = append(dkey, []byte(db.Namespace)...)
	dkey = append(dkey, ':')
	dkey = append(dkey, db.ID.Bytes()...)
	dkey = append(dkey, ':', 'D', ':')
	dkey = append(dkey, key...)
	return dkey
}
func DBPrefix(db *DB) []byte {
	var prefix []byte
	prefix = append(prefix, []byte(db.Namespace)...)
	prefix = append(prefix, ':')
	prefix = append(prefix, db.ID.Bytes()...)
	prefix = append(prefix, ':')
	return prefix
}<|MERGE_RESOLUTION|>--- conflicted
+++ resolved
@@ -10,11 +10,6 @@
 )
 
 var (
-	// IsErrNotFound returns true if the key is not found, otherwise return false
-	IsErrNotFound = store.IsErrNotFound
-	// IsRetryableError returns true if the error is temporary and can be retried
-	IsRetryableError = store.IsRetryableError
-
 	// ErrTxnAlreadyBegin indicates that db is in a transaction now, you should not begin again
 	ErrTxnAlreadyBegin = errors.New("transaction has already been begun")
 	// ErrTxnNotBegin indicates that db is not in a transaction, and can not be commited or rollbacked
@@ -31,27 +26,21 @@
 	ErrInvalidLength    = errors.New("error data length is invalid for unmarshaler")
 	ErrEncodingMismatch = errors.New("error object encoding type")
 	ErrInternal         = errors.New("error tikv internal")
-<<<<<<< HEAD
-=======
 
 	// IsErrNotFound returns true if the key is not found, otherwise return false
 	IsErrNotFound = store.IsErrNotFound
 	// IsRetryableError returns true if the error is temporary and can be retried
 	IsRetryableError = store.IsRetryableError
->>>>>>> 3cb3a412
 )
 
 type Iterator store.Iterator
 
-<<<<<<< HEAD
-=======
 // IsOutOfRange return if error is ErrOutOfRange
 func IsOutOfRange(err error) bool { return err == ErrOutOfRange }
 
 // IsErrObjectType returns true if the key is type error , otherwise return false
 func IsErrObjectType(err error) bool { return err == ErrTypeMismatch }
 
->>>>>>> 3cb3a412
 // BatchGetValues issue batch requests to get values
 func BatchGetValues(txn *Transaction, keys [][]byte) ([][]byte, error) {
 	return store.BatchGetValues(txn.t, keys)
