--- conflicted
+++ resolved
@@ -78,18 +78,11 @@
 
 	// ErrMultiNested indicates a nested multi command which is not allowed
 	ErrMultiNested = errors.New("ERR MULTI calls can not be nested")
-<<<<<<< HEAD
 
 	// ErrTypeMismatch Operation against a key holding the wrong kind of value
 	ErrTypeMismatch = errors.New(" WRONGTYPE Operation against a key holding the wrong kind of value")
 	//ErrEmptyArray error
 	ErrEmptyArray = errors.New("EmptyArray error")
-=======
-	// ErrTypeMismatchi Operation against a key holding the wrong kind of value
-	ErrTypeMismatch = errors.New("WRONGTYPE Operation against a key holding the wrong kind of value")
-	//EmptyArray error
-	EmptyArray = errors.New("EmptyArray error")
->>>>>>> 43736ffb
 )
 
 //ErrUnKnownCommand return RedisError of the cmd
