package command

import (
	"errors"
	"io"
	"strconv"
	"strings"
	"time"

	"github.com/shafreeck/retry"
	"gitlab.meitu.com/platform/thanos/context"
	"gitlab.meitu.com/platform/thanos/db"
	"gitlab.meitu.com/platform/thanos/resp"
)

// Context is the runtime context of a command
type Context struct {
	Name    string
	Args    []string
	In      io.Reader
	Out     io.Writer
	TraceID string
	*context.Context
}

const (
// BitMaxOffset = 232
// BitValueZero = 0
// BitValueOne  = 1

// MaxRangeInteger = 2<<29 - 1
)

// Command is a redis command implementation
type Command func(ctx *Context)

// OnCommit return by TxnCommand and will be called after a transaction commit
type OnCommit func()

// SimpleString reply simple string when commit
func SimpleString(w io.Writer, s string) OnCommit {
	return func() {
		resp.ReplySimpleString(w, s)
	}
}

// BulkString reply bulk string when commit
func BulkString(w io.Writer, s string) OnCommit {
	return func() {
		resp.ReplyBulkString(w, s)
	}
}

// NullBulkString reply null bulk string when commit
func NullBulkString(w io.Writer) OnCommit {
	return func() {
		resp.ReplyNullBulkString(w)
	}
}

// Integer reply integer when commit
func Integer(w io.Writer, v int64) OnCommit {
	return func() {
		resp.ReplyInteger(w, v)
	}
}

// BytesArray reply [][]byte when commit
func BytesArray(w io.Writer, a [][]byte) OnCommit {
	return func() {
		resp.ReplyArray(w, len(a))
		for i := range a {
			if a[i] == nil {
				resp.ReplyNullBulkString(w)
				continue
			}
			resp.ReplyBulkString(w, string(a[i]))
		}
	}
}

// TxnCommand runs a command in transaction
type TxnCommand func(ctx *Context, txn *db.Transaction) (OnCommit, error)

// Call a command
func Call(ctx *Context) {
	ctx.Name = strings.ToLower(ctx.Name)

	if ctx.Name != "auth" &&
		ctx.Server.RequirePass != "" &&
		ctx.Client.Authenticated == false {
		resp.ReplyError(ctx.Out, "NOAUTH Authentication required.")
		return
	}
	// Exec all queued commands if this is an exec command
	if ctx.Name == "exec" {
		if len(ctx.Args) != 0 {
			resp.ReplyError(ctx.Out, ErrWrongArgs(ctx.Name))
			return
		}
		// Exec must begin with multi
		if !ctx.Client.Multi {
			resp.ReplyError(ctx.Out, "ERR EXEC without MULTI")
			return
		}

		Exec(ctx)
		feedMonitors(ctx)
		return
	}
	// Discard all queued commands and return
	if ctx.Name == "discard" {
		if !ctx.Client.Multi {
			resp.ReplyError(ctx.Out, "ERR DISCARD without MULTI")
			return
		}

		Discard(ctx)
		feedMonitors(ctx)
		return
	}

<<<<<<< HEAD
	cmdInfoCommand, ok := commands[name]
=======
	cmdInfo, ok := commands[ctx.Name]
>>>>>>> 43736ffb
	if !ok {
		resp.ReplyError(ctx.Out, ErrUnKnownCommand(ctx.Name))
		return
	}
	argc := len(ctx.Args) + 1 // include the command name
<<<<<<< HEAD
	arity := cmdInfoCommand.Cons.Arity
=======
	arity := cmdInfo.Cons.Arity

>>>>>>> 43736ffb
	if arity > 0 && argc != arity {
		resp.ReplyError(ctx.Out, ErrWrongArgs(ctx.Name))
		return
	}

	if arity < 0 && argc < -arity {
		resp.ReplyError(ctx.Out, ErrWrongArgs(ctx.Name))
		return
	}

	// We now in a multi block, queue the command and return
	if ctx.Client.Multi {
		if ctx.Name == "multi" {
			resp.ReplyError(ctx.Out, ErrMultiNested.Error())
			return
		}
		commands := ctx.Client.Commands
		commands = append(commands, &context.Command{Name: ctx.Name, Args: ctx.Args})
		ctx.Client.Commands = commands
		resp.ReplySimpleString(ctx.Out, "QUEUED")
		return
	}

	feedMonitors(ctx)
	start := time.Now()
	cmdInfoCommand.Proc(ctx)
	cost := time.Since(start)

	cmdInfoCommand.Stat.Calls++
	cmdInfoCommand.Stat.Microseconds += cost.Nanoseconds() / int64(1000)
}

// TxnCall call command with transaction, it is used with multi/exec
func TxnCall(ctx *Context, txn *db.Transaction) (OnCommit, error) {
	name := strings.ToLower(ctx.Name)
	cmd, ok := txnCommands[name]
	if !ok {
		return nil, errors.New(ErrUnKnownCommand(ctx.Name))
	}
	feedMonitors(ctx)
	return cmd(ctx, txn)
}

// AutoCommit commit to database after run a txn command
func AutoCommit(cmd TxnCommand) Command {
	return func(ctx *Context) {
		retry.Ensure(ctx, func() error {
			txn, err := ctx.Client.DB.Begin()
			if err != nil {
				resp.ReplyError(ctx.Out, "ERR "+string(err.Error()))
				return err
			}

			onCommit, err := cmd(ctx, txn)
			if err != nil {
				resp.ReplyError(ctx.Out, err.Error())
				txn.Rollback()
				return err
			}

			if err := txn.Commit(ctx); err != nil {
				txn.Rollback()
				if db.IsRetryableError(err) {
					return retry.Retriable(err)
				}
				resp.ReplyError(ctx.Out, "ERR "+err.Error())
				return err
			}
			if onCommit != nil {
				onCommit()
			}
			return nil
		})
	}
}

func feedMonitors(ctx *Context) {
	ctx.Server.Monitors.Range(func(k, v interface{}) bool {
		mCtx := v.(*Context)
		if mCtx.Client.Namespace != sysAdminNamespace && mCtx.Client.Namespace != ctx.Client.Namespace {
			return true
		}

		now := time.Now().UnixNano() / 1000
		ts := strconv.FormatFloat(float64(now)/1000000, 'f', -1, 64)
		id := strconv.FormatInt(int64(ctx.Client.DB.ID), 10)

		line := ts + " [" + id + " " + ctx.Client.RemoteAddr + "]" + " " + ctx.Name + " " + strings.Join(ctx.Args, " ")
		err := resp.ReplySimpleString(mCtx.Out, line)
		if err != nil {
			ctx.Server.Monitors.Delete(k)
		}

		return true
	})
}

// Executor execute any command
type Executor struct {
	txnCommands map[string]TxnCommand
	commands    map[string]InfoCommand
}

// NewExecutor new a Executor object
func NewExecutor() *Executor {
	return &Executor{txnCommands: txnCommands, commands: commands}
}

// Execute a command
func (e *Executor) Execute(ctx *Context) {
	Call(ctx)
}

// InfoCommand combines command procedure, constraint and statistics
type InfoCommand struct {
	Proc Command
	Stat Statistic
	Cons Constraint
}<|MERGE_RESOLUTION|>--- conflicted
+++ resolved
@@ -120,22 +120,14 @@
 		return
 	}
 
-<<<<<<< HEAD
-	cmdInfoCommand, ok := commands[name]
-=======
 	cmdInfo, ok := commands[ctx.Name]
->>>>>>> 43736ffb
 	if !ok {
 		resp.ReplyError(ctx.Out, ErrUnKnownCommand(ctx.Name))
 		return
 	}
 	argc := len(ctx.Args) + 1 // include the command name
-<<<<<<< HEAD
-	arity := cmdInfoCommand.Cons.Arity
-=======
 	arity := cmdInfo.Cons.Arity
 
->>>>>>> 43736ffb
 	if arity > 0 && argc != arity {
 		resp.ReplyError(ctx.Out, ErrWrongArgs(ctx.Name))
 		return
